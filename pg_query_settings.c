/*-------------------------------------------------------------------------------------------------
 *
 * pg_query_settings.c
 *		Modify one or more GUC parameters on the fly for some queries, based on their query ID.
 *
 *
 * Copyright (c) 2022-2023, Dalibo (Franck Boudehen, Frédéric Yhuel, Guillaume Lelarge, Thibaud Walkowiak)
 *
 *-------------------------------------------------------------------------------------------------
 */
#ident "pg_query_settings version 0.1"

/* Headers */

#include <postgres.h>

#include <access/heapam.h>
#include <catalog/namespace.h>
#include <miscadmin.h>
#include <executor/executor.h>
#include <optimizer/planner.h>
#include <storage/bufmgr.h>
#include <utils/builtins.h>
#include <utils/guc.h>
#include <lib/ilist.h>

#include "pgsp_queryid.h"

/* This is a module :) */

PG_MODULE_MAGIC;

/* Macro definitions */

#if PG_VERSION_NUM < 140000
#define COMPUTE_LOCAL_QUERYID 1
#else
#define COMPUTE_LOCAL_QUERYID 0
#endif

#if COMPUTE_LOCAL_QUERYID
#include "parser/analyze.h"
#endif

/* Function definitions */

void _PG_init(void);
void _PG_fini(void);

/* Variables */

static bool    enabled = true;
static bool    debug = false;
static bool    printQueryId = false;
static slist_head paramResetList = SLIST_STATIC_INIT(paramResetList);

#if COMPUTE_LOCAL_QUERYID
static char * pgqs_queryString = NULL;
#endif

/* Constants */
/* Name of our config table */
static const char* pgqs_config ="pgqs_config";

/* Parameter struct */
typedef struct parameter
{
  char *name;
  slist_node node;
} parameter;

/* Our hooks on PostgreSQL */
static planner_hook_type prevHook  = NULL;
static ExecutorEnd_hook_type prev_ExecutorEnd = NULL;

#if COMPUTE_LOCAL_QUERYID
static post_parse_analyze_hook_type prev_post_parse_analyze_hook = NULL;
static void pgqs_post_parse_analyze(ParseState *pstate, Query *query);
#endif

// -----------------------------------------------------------------
/* Functions */

#if COMPUTE_LOCAL_QUERYID

static void pgqs_post_parse_analyze(ParseState *pstate, Query *query)
{
 /* here we get the query string and put it in pgqs_queryString.
  */

  if (debug) elog (DEBUG1,"Entering pgqs_post_parse_analyze");


  if (prev_post_parse_analyze_hook)
    prev_post_parse_analyze_hook(pstate, query);

  if (debug) elog (DEBUG1,"setting pgqs_queryString to \"%s\"",pstate->p_sourcetext);
  pgqs_queryString = pstrdup(pstate->p_sourcetext);

  if (debug) elog (DEBUG1,"Exiting pgqs_post_parse_analyze");

}

#endif //COMPUTE_LOCAL_QUERYID = 1


/*
 * Destroy the list of parameters.
 * If 'reset' is true, then restore value of each parameter.
 */
static void DestroyPRList(bool reset)
{
  slist_mutable_iter  iter;
  parameter   *param;

  if (debug) elog(DEBUG1, "Destroy paramResetList");

  slist_foreach_modify(iter, &paramResetList)
  {
    param = slist_container(parameter, node, iter.cur);

    if (reset)
    {
      if (debug) elog(DEBUG1, "Reset guc %s", param->name);

      SetConfigOption(param->name, NULL, PGC_USERSET, PGC_S_SESSION);
    }
    slist_delete_current(&iter);
    free(param);
  }
}

/*
 * planner hook function: this is where we set all our GUC if we find a
 * configuration for the query
 *
 * The function scans our 'pgqs_config' table, and for each matching tuple, we
 * call SetConfigOption() to set the runtime parameter.
 * We also build a list of these parameters so that we can restore them to their
 * default values afterwards.
 */
static PlannedStmt *
#if PG_VERSION_NUM < 130000
execPlantuner(Query *parse, int cursorOptions, ParamListInfo boundp)
#else
execPlantuner(Query *parse, const char *query_st, int cursorOptions, ParamListInfo boundp)
#endif
{
  PlannedStmt    *result;
  Relation       config_rel;
  HeapTuple      config_tuple;
  Oid            config_relid;
  TableScanDesc  config_scan;
  Datum          data;
  bool           isnull;
  bool           rethrow = false;
  int64          id;
  char           *guc_value = NULL;
  char           *guc_name = NULL;
  parameter      *param = NULL;
  uint64          queryid = 0;

  if (enabled)
  {

#if PG_VERSION_NUM < 130000

    char * query_st;

    query_st = pgqs_queryString;
    if (debug) elog(DEBUG1,"query_st=%s", query_st);
    if (debug) elog(DEBUG1,"pgqs_queryString=%s", pgqs_queryString);
#endif

#if COMPUTE_LOCAL_QUERYID
    queryid = hash_query(query_st);
#else
    queryid = parse->queryId;
#endif

    if (printQueryId) elog(NOTICE, "QueryID is '%li'", queryid);

    if (debug) elog(DEBUG1, "query's QueryID is '%li'", queryid);

    config_relid = RelnameGetRelid(pgqs_config);

    /* Test if our config table exists. */
    if (OidIsValid(config_relid))
    {
<<<<<<< HEAD

      config_rel = table_open(config_relid, AccessShareLock);

      config_scan = table_beginscan(config_rel, GetActiveSnapshot(), 0, NULL);

      while ((config_tuple = heap_getnext(config_scan, ForwardScanDirection)) != NULL)
      {
        /* Get the queryid in the currently read tuple. */
        data = heap_getattr(config_tuple, 1, config_rel->rd_att, &isnull);
        id = DatumGetInt64(data);
        if (debug) elog(DEBUG1, "config queryid is %li", id);

        /* Compare the queryid previously obtained with the queryid
         * of the current query. */
        if (parse->queryId == id)
=======
      /* Get the queryid in the currently read tuple. */
      data = heap_getattr(config_tuple, 1, config_rel->rd_att, &isnull);
      id = DatumGetInt64(data);
      if (debug) elog(DEBUG1, "Config QueryID is '%li'", id);

      /* Compare the queryid previously obtained with the queryid
       * of the current query. */
      if (queryid == id)
      {

        /* Get the name of the parameter (table field : 'param'). */
        data = heap_getattr(config_tuple, 2, config_rel->rd_att, &isnull);
        guc_name = pstrdup(TextDatumGetCString(data));

        /* Get the value for the parameter (table field : 'value'). */
        data = heap_getattr(config_tuple, 3, config_rel->rd_att, &isnull);
        guc_value = pstrdup(TextDatumGetCString(data));

        param = malloc(sizeof(parameter));
        param->name = guc_name;

        slist_push_head(&paramResetList, &param->node);

        /*
         * Here we use the PostgreSQL try/catch mecanism so that when
         * SetConfigOption() returns an error, the current transaction
         * is rollbacked and its error message is logged. Such an
         * error message could be like:
         * 'ERROR:  unrecognized configuration parameter "Dalibo"'
         * or like:
         * 'ERROR:  invalid value for parameter "work_mem": "512KB"'.
         */
        PG_TRY();
        {
          elog(DEBUG1, "Setting %s = %s", guc_name,guc_value);
          SetConfigOption(guc_name, guc_value, PGC_USERSET, PGC_S_SESSION);
        }
        PG_CATCH();
>>>>>>> 56251a4a
        {
          /* Get the name of the parameter (table field : 'param'). */
          data = heap_getattr(config_tuple, 2, config_rel->rd_att, &isnull);
          guc_name = pstrdup(TextDatumGetCString(data));

          /* Get the value for the parameter (table field : 'value'). */
          data = heap_getattr(config_tuple, 3, config_rel->rd_att, &isnull);
          guc_value = pstrdup(TextDatumGetCString(data));

          param = malloc(sizeof(parameter));
          param->name = guc_name;

          slist_push_head(&paramResetList, &param->node);

          /*
           * Here we use the PostgreSQL try/catch mecanism so that when
           * SetConfigOption() returns an error, the current transaction
           * is rollbacked and its error message is logged. Such an
           * error message could be like:
           * 'ERROR:  unrecognized configuration parameter "Dalibo"'
           * or like:
           * 'ERROR:  invalid value for parameter "work_mem": "512KB"'.
           */
          PG_TRY();
          {
            SetConfigOption(guc_name, guc_value, PGC_USERSET, PGC_S_SESSION);
          }
          PG_CATCH();
          {
            rethrow = true;

            /* Current transaction will be rollbacked when exception is
             * re-thrown, so there's no need to reset the parameters that
             * may have successfully been set. Let's just destroy the list.
             */
            DestroyPRList(false);
            goto close;
          }
          PG_END_TRY();
        }
      }
<<<<<<< HEAD
=======
    }
>>>>>>> 56251a4a

close:
      table_endscan(config_scan);
      table_close(config_rel, AccessShareLock);
      if (rethrow)
      {
        PG_RE_THROW();
      }
    }
  }

  /*
   * Call next hook if it exists
   */
  if (prevHook)

#if PG_VERSION_NUM < 130000
  result = prevHook(parse, cursorOptions, boundp);

#else
  result = prevHook(parse, query_st, cursorOptions, boundp);
#endif

  else

#if PG_VERSION_NUM < 130000
      result = standard_planner(parse, cursorOptions, boundp);
#else
      result = standard_planner(parse, query_st, cursorOptions, boundp);
#endif

  return result;
}

/*
 * executor hook function: this is where we reset all our GUC for a specific
 * query
 */
static void
PlanTuner_ExecutorEnd(QueryDesc *q)
{
  DestroyPRList(true);

  if (prev_ExecutorEnd)
    prev_ExecutorEnd(q);
  else
    standard_ExecutorEnd(q);
}

/*
 * Initialize our library to set hooks and define our GUCs
 */
void
_PG_init(void)
{
  /* Create a GUC variable named pg_query_settings.enabled
   * used to enable or disable this module. */
  DefineCustomBoolVariable(
      "pg_query_settings.enabled",
      "Disable pg_query_settings module",
      "Disable pg_query_settings module",
      &enabled,
      true,
      PGC_USERSET,
      GUC_EXPLAIN,
      NULL,
      NULL,
      NULL
      );

  /* Create a GUC variable named pg_query_settings.debug
   * used to print debugging messages. */
  DefineCustomBoolVariable(
      "pg_query_settings.debug",
      "Print debugging messages",
      "Print debugging messages",
      &debug,
      false,
      PGC_USERSET,
      0,
      NULL,
      NULL,
      NULL
      );

  /* Create a GUC variable named pg_query_settings.print_queryid
   * used to print query identifier with NOTICE level. */
  DefineCustomBoolVariable(
      "pg_query_settings.print_queryid",
      "Print query identifier",
      "Print query identifier",
      &printQueryId,
      false,
      PGC_USERSET,
      0,
      NULL,
      NULL,
      NULL
      );

  if (debug) elog(DEBUG1,"Entering _PG_init()");

  /* Set our two hooks */
  if (planner_hook != execPlantuner)
  {
    prevHook = planner_hook;
    planner_hook = execPlantuner;
  }

  if (ExecutorEnd_hook != PlanTuner_ExecutorEnd)
  {
    prev_ExecutorEnd = ExecutorEnd_hook;
    ExecutorEnd_hook = PlanTuner_ExecutorEnd;
  }

#if COMPUTE_LOCAL_QUERYID
  prev_post_parse_analyze_hook = post_parse_analyze_hook;
  post_parse_analyze_hook = pgqs_post_parse_analyze;
#endif

  if (debug) elog(DEBUG1,"Exiting _PG_init()");
}

/*
 * Reset hooks
 */
void
_PG_fini(void)
{

  if (debug) elog(DEBUG1,"Entering _PG_fini()");

  planner_hook = prevHook;
  ExecutorEnd_hook = prev_ExecutorEnd;

  #if COMPUTE_LOCAL_QUERYID
    if (debug) elog(DEBUG1,"Recovering post_parse_analyze_hook");
    post_parse_analyze_hook = prev_post_parse_analyze_hook;
  #endif

  if (debug) elog(DEBUG1,"Exiting _PG_fini()");

}<|MERGE_RESOLUTION|>--- conflicted
+++ resolved
@@ -162,32 +162,28 @@
 
   if (enabled)
   {
-
-#if PG_VERSION_NUM < 130000
-
-    char * query_st;
-
-    query_st = pgqs_queryString;
-    if (debug) elog(DEBUG1,"query_st=%s", query_st);
-    if (debug) elog(DEBUG1,"pgqs_queryString=%s", pgqs_queryString);
-#endif
-
-#if COMPUTE_LOCAL_QUERYID
-    queryid = hash_query(query_st);
-#else
-    queryid = parse->queryId;
-#endif
-
-    if (printQueryId) elog(NOTICE, "QueryID is '%li'", queryid);
-
-    if (debug) elog(DEBUG1, "query's QueryID is '%li'", queryid);
-
     config_relid = RelnameGetRelid(pgqs_config);
 
-    /* Test if our config table exists. */
     if (OidIsValid(config_relid))
     {
-<<<<<<< HEAD
+
+#if PG_VERSION_NUM < 130000
+      char * query_st;
+      query_st = pgqs_queryString;
+
+      if (debug) elog(DEBUG1,"query_st=%s", query_st);
+      if (debug) elog(DEBUG1,"pgqs_queryString=%s", pgqs_queryString);
+#endif
+
+#if COMPUTE_LOCAL_QUERYID
+    queryid = hash_query(query_st);
+#else
+    queryid = parse->queryId;
+#endif
+
+      if (printQueryId) elog(NOTICE, "QueryID is '%li'", queryid);
+
+      if (debug) elog(DEBUG1, "query's QueryID is '%li'", queryid);
 
       config_rel = table_open(config_relid, AccessShareLock);
 
@@ -198,52 +194,13 @@
         /* Get the queryid in the currently read tuple. */
         data = heap_getattr(config_tuple, 1, config_rel->rd_att, &isnull);
         id = DatumGetInt64(data);
-        if (debug) elog(DEBUG1, "config queryid is %li", id);
+        if (debug) elog(DEBUG1, "Config QueryID is '%li'", id);
 
         /* Compare the queryid previously obtained with the queryid
          * of the current query. */
-        if (parse->queryId == id)
-=======
-      /* Get the queryid in the currently read tuple. */
-      data = heap_getattr(config_tuple, 1, config_rel->rd_att, &isnull);
-      id = DatumGetInt64(data);
-      if (debug) elog(DEBUG1, "Config QueryID is '%li'", id);
-
-      /* Compare the queryid previously obtained with the queryid
-       * of the current query. */
-      if (queryid == id)
-      {
-
-        /* Get the name of the parameter (table field : 'param'). */
-        data = heap_getattr(config_tuple, 2, config_rel->rd_att, &isnull);
-        guc_name = pstrdup(TextDatumGetCString(data));
-
-        /* Get the value for the parameter (table field : 'value'). */
-        data = heap_getattr(config_tuple, 3, config_rel->rd_att, &isnull);
-        guc_value = pstrdup(TextDatumGetCString(data));
-
-        param = malloc(sizeof(parameter));
-        param->name = guc_name;
-
-        slist_push_head(&paramResetList, &param->node);
-
-        /*
-         * Here we use the PostgreSQL try/catch mecanism so that when
-         * SetConfigOption() returns an error, the current transaction
-         * is rollbacked and its error message is logged. Such an
-         * error message could be like:
-         * 'ERROR:  unrecognized configuration parameter "Dalibo"'
-         * or like:
-         * 'ERROR:  invalid value for parameter "work_mem": "512KB"'.
-         */
-        PG_TRY();
+        if (queryid == id)
         {
-          elog(DEBUG1, "Setting %s = %s", guc_name,guc_value);
-          SetConfigOption(guc_name, guc_value, PGC_USERSET, PGC_S_SESSION);
-        }
-        PG_CATCH();
->>>>>>> 56251a4a
-        {
+
           /* Get the name of the parameter (table field : 'param'). */
           data = heap_getattr(config_tuple, 2, config_rel->rd_att, &isnull);
           guc_name = pstrdup(TextDatumGetCString(data));
@@ -268,6 +225,7 @@
            */
           PG_TRY();
           {
+            elog(DEBUG1, "Setting %s = %s", guc_name,guc_value);
             SetConfigOption(guc_name, guc_value, PGC_USERSET, PGC_S_SESSION);
           }
           PG_CATCH();
@@ -284,10 +242,6 @@
           PG_END_TRY();
         }
       }
-<<<<<<< HEAD
-=======
-    }
->>>>>>> 56251a4a
 
 close:
       table_endscan(config_scan);
